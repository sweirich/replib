--- conflicted
+++ resolved
@@ -1,14 +1,10 @@
 name:           unbound
-<<<<<<< HEAD
 version:        0.5.0
-=======
-version:        0.4.6
->>>>>>> d5ff9956
 license:        BSD3
 license-file:   LICENSE
 build-type:     Simple
 cabal-version:  >= 1.10
-tested-with:    GHC == 7.0.4, GHC == 7.2.1, GHC == 7.4.1, GHC == 7.6.3, GHC == 7.8.3, GHC == 7.10
+tested-with:    GHC == 7.0.4, GHC == 7.2.1, GHC == 7.4.1, GHC == 7.6.3, GHC == 7.8.3, GHC == 7.10, GHC == 8.0.1
 author:         Stephanie Weirich, Brent Yorgey
 maintainer:     Stephanie Weirich <sweirich@cis.upenn.edu>
 homepage:       https://github.com/sweirich/replib
@@ -71,14 +67,14 @@
     build-depends: base >= 4.3 && < 5,
                  RepLib >= 0.5.3 && < 0.6,
                  mtl >= 2.0 && < 2.3,
-                 transformers >= 0.2.2.0 && < 0.5,
+                 transformers >= 0.2.2.0 && < 0.6,
                  containers >= 0.3 && < 0.6,
-                 binary >= 0.7 && < 0.8,
-                 unbound >= 0.4.5,
-                 template-haskell >= 2.10,
-                 parsec >= 3.1.9,
-                 pretty>= 1.1.2,
-                 quickcheck
+                 binary >= 0.7 && < 0.9,
+                 unbound >= 0.5,
+                 template-haskell >= 2.11,
+                 parsec >= 3.1.9 && < 3.2,
+                 pretty>= 1.1.2 && < 1.2,
+                 QuickCheck>=2.8.2 && < 2.9
 
 
     type:       exitcode-stdio-1.0
